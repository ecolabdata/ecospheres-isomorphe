import io
import logging
import zipfile
from dataclasses import dataclass
from enum import IntEnum, StrEnum, auto
from typing import Any

import requests
from lxml import etree
from lxml.builder import E

logging.basicConfig(level=logging.DEBUG)
log = logging.getLogger(__name__)


class WorkflowStatus(IntEnum):
    UNKNOWN = 0
    DRAFT = 1
    APPROVED = 2
    RETIRED = 3
    SUBMITTED = 4
    REJECTED = 5


class WorkflowStage(StrEnum):
    NEVER_APPROVED = auto()
    APPROVED = auto()
    WORKING_COPY = auto()


@dataclass
class WorkflowState:
    # [Stage]  NEVER_APPROVED ------> APPROVED <-> WORKING_COPY (WC)
    # [Status] DRAFT -> SUBMITTED? -> APPROVED  -> DRAFT -> SUBMITTED? -\
    #                -> REJECTED -\                      -> REJECTED -\  |
    #                <------------/                      <------------/  |
    #                                           <--- WC applied --------/|
    #                                           <--- WC dropped --------/
    #
    # Each of those stages require a different treatment:
    # - NEVER_APPROVED:
    #   - Status is reported in `medatadata.mdStatus`.
    #   - Updating a never-approved record updates the record itself.
    # - APPROVED:
    #   - Status is reported in `metadata.mdStatus` (= APPROVED).
    #   - Updating an approved record creates a working copy containing the update.
    # - WORKING_COPY:
    #   - Working copy status must be queried from `/records/{uuid}/status`, since
    #     `metadata.mdStatus` always reports the record status.
    #   - Updating a record with a working copy MUST update the working copy.
    stage: WorkflowStage
    status: WorkflowStatus  # working copy status in WORKING_COPY stage, otherwise record status


@dataclass
class Record:
    uuid: str
    title: str
    template: bool
    state: WorkflowState | None


class GeonetworkClient:
    def __init__(self, url, username: str | None = None, password: str | None = None):
        self.url = url
        self.api = f"{self.url}/api"
        self.session = requests.Session()
        if username and password:
            self.session.auth = (username, password)
            log.debug(f"Authenticating as: {username}")
        self.authenticate()

    def info(self):
        r = self.session.get(f"{self.api}/info?_content_type=json&type=me")
        r.raise_for_status()
        return r.json()

    def authenticate(self):
        r = self.session.post(f"{self.api}/info?_content_type=json&type=me")
        # don't abort on error here, it's expected
        xsrf_token = r.cookies.get("XSRF-TOKEN")
        if xsrf_token:
            self.session.headers.update({"X-XSRF-TOKEN": xsrf_token})
        log.debug(f"XSRF token: {xsrf_token}")

    def get_records(self, query=None) -> list[Record]:
        params = {
            "_content_type": "json",
            "buildSummary": "false",
            "fast": "index",  # needed to get info such as title
            "sortBy": "title",  # FIXME: or changeDate?
            "sortOrder": "reverse",
        }
        if query:
            params |= query

        records = []
        to = 0
        while True:
            r = self.session.get(
                f"{self.api}/q",
                headers={"Accept": "application/json"},
                params=params | {"from": to + 1},
            )
            r.raise_for_status()
            rsp = r.json()
            mds = rsp.get("metadata")
            if not mds:
                break
            if "geonet:info" in mds:
                # When returning a single record, metadata isn't a list :/
                mds = [mds]
            recs = []
            for md in mds:
                uuid = md["geonet:info"]["uuid"]
                title = md.get("defaultTitle")
                template = md.get("isTemplate") == "y"
                state = None
                if "mdStatus" in md:  # workflow enabled
                    if not md.get("draft") == "e":
                        status = WorkflowStatus(int(md["mdStatus"]))
                        stage = (
                            WorkflowStage.APPROVED
                            if status == WorkflowStatus.APPROVED
                            else WorkflowStage.NEVER_APPROVED
                        )
                    else:
                        # Not supported in migration().
                        # We don't bother setting the status (requires an API call), but
                        # still include it in `records` so we can report on it.
                        stage = WorkflowStage.WORKING_COPY
                        status = WorkflowStatus.UNKNOWN
                    state = WorkflowState(stage=stage, status=status)
                    log.debug(f"Workflow state: {state}")
                rec = Record(uuid=uuid, title=title, template=template, state=state)
                log.debug(f"Record: {rec}")
                recs.append(rec)
            records += recs
            to = int(rsp.get("@to"))

        return records

    def get_record(self, uuid: str) -> etree._ElementTree:
        # log.debug(f"Processing record: {record}")
        r = self.session.get(
            f"{self.api}/records/{uuid}/formatters/xml",
            headers={"Accept": "application/xml"},
            params={
                "addSchemaLocation": "true",  # FIXME: needed?
                "increasePopularity": "false",
                "withInfo": "true",
                "attachment": "false",
                "approved": "false",  # only relevant when workflow is enabled
            },
        )
        r.raise_for_status()
        return etree.fromstring(r.content, parser=None)

    def put_record(
        self,
        uuid: str,
        metadata: str,
        template: bool,
        group: int | None,
        uuid_processing: str = "GENERATEUUID",
    ):
        log.debug(f"Duplicating record {uuid}: template={template}, group={group}")
        r = self.session.put(
            f"{self.api}/records",
            headers={"Accept": "application/json", "Content-type": "application/xml"},
            params={
                "uuidProcessing": uuid_processing,
                "group": group,
                "metadataType": "TEMPLATE"
                if template
                else "METADATA",  # FIXME: other metadataType ?
            },
            data=metadata,
        )
        r.raise_for_status()

    def update_record(
        self, uuid: str, metadata: str, template: bool, state: WorkflowState | None = None
    ):
        # PUT /records doesn't work as expected: it delete/recreates the record instead
        # of updating in place, hence losing Geonetwork-specific record metadata like
        # workflow state or access rights.
        # So instead we pretend to be the Geonetwork UI and "edit" the XML view of the
        # record, ignoring the returned editor view and immediately saving our new
        # metadata as the "edit" outcome.
        log.debug(f"Updating record {uuid}: template={template}, state={state}")

        r = self.session.get(
            f"{self.api}/records/{uuid}/editor",
            headers={"Accept": "application/xml"},
            params={
                "currTab": "xml",
                "withAttributes": "false",  # FIXME: needed? true/false?
            },
        )
        r.raise_for_status()

        # API expects x-www-form-urlencoded here
        data: dict[str, Any] = {
            "tab": "xml",
            "withAttributes": "false",
            "withValidationErrors": "false",
            "commit": "true",
            "terminate": "true",
            "template": "y" if template else "n",
            "data": metadata,
        }
        if state:
            if state.stage == WorkflowStage.WORKING_COPY:
                raise NotImplementedError("Migrating working copies is not supported")
            if state.status == WorkflowStatus.APPROVED:
                # The /editor API endpoint rejects requests setting the record status
                # directly to APPROVED (since it can't be done through the editor UI).
                # This means updates of records in WorkflowStage.APPROVED have to go
                # through creating a working copy.
                # We create that working copy as SUBMITTED so the update will have more
                # chances to get noticed (requiring action from a reviewer) in case the
                # follow-up request to re-approve the record fails.
                data["status"] = WorkflowStatus.SUBMITTED
            else:
                data["status"] = state.status
        r = self.session.post(f"{self.api}/records/{uuid}/editor", data=data)
        r.raise_for_status()

        if state and state.stage == WorkflowStage.APPROVED:
            # If the record was already approved, transparently approve the working copy
            # we created above when updating the record.
            r = self.session.put(
                f"{self.api}/records/{uuid}/status",
                headers={"Content-Type": "application/json"},
                json={
                    "changeMessage": "Approved by Migrator",
                    "status": WorkflowStatus.APPROVED,
                },
            )
            r.raise_for_status()

    def get_sources(self) -> dict:
        r = self.session.get(f"{self.api}/sources", headers={"Accept": "application/json"})
        r.raise_for_status()
        sources = {s["uuid"]: s["name"] for s in r.json()}
        return sources

    def delete_record(self, uuid: str) -> None:
        log.debug(f"Deleting record: {uuid}")
        r = self.session.delete(
            f"{self.api}/records/{uuid}",
            params={
                "withBackup": False,
            },
        )
        r.raise_for_status()

<<<<<<< HEAD
    def add_group(self, name: str, description: str = ""):
        log.debug(f"Adding group: {name}")
        r = self.session.put(
            f"{self.api}/groups",
            headers={"Accept": "application/json"},
            json={
                "name": name,
                "description": description,
                "id": -99,
                "label": {},
                "email": "",
                "enableAllowedCategories": False,
                "allowedCategories": [],
                "defaultCategory": None,
                "logo": None,
                "referrer": None,
                "website": None,
            },
        )
        r.raise_for_status()
        return r.json()

=======
>>>>>>> 1e99cc9c
    def get_groups(self) -> dict:
        r = self.session.get(
            f"{self.api}/groups",
            headers={"Accept": "application/json"},
        )
        r.raise_for_status()
        return r.json()


class MefArchive:
    def __init__(self, compression=zipfile.ZIP_DEFLATED):
        self.zipb = io.BytesIO()
        self.zipf = zipfile.ZipFile(self.zipb, "w", compression=compression)

    def add(self, uuid: str, record: str, info: str):
        """
        Add a record to the MEF archive.

        :param uuid: Record UUID.
        :param record: Record metadata.
        :param info: Record info in MEF `info.xml` format.
        """
        self.zipf.writestr(f"{uuid}/info.xml", info)
        self.zipf.writestr(f"{uuid}/metadata/metadata.xml", record)

    def finalize(self):
        """
        Finalize and return bytes of the full MEF archive.
        """
        self.zipf.close()
        return self.zipb.getvalue()


def extract_record_info(record: etree._ElementTree, sources: dict) -> etree._ElementTree:
    """
    Extract (remove and return) the `geonet:info` structure from the given record.

    :param record: Record to process.
    :param sources: List of existing sources, as returned by `GeonetworkClient.get_sources`.
    :returns: Record info in MEF `info.xml` format.
    """
    ri = record.xpath("/gmd:MD_Metadata/geonet:info", namespaces=record.nsmap)[0]
    ri.getparent().remove(ri)
    source_id = ri.find("source").text
    info = E.info(
        E.general(
            E.createDate(ri.find("createDate").text),
            E.changeDate(ri.find("changeDate").text),
            E.schema(ri.find("schema").text),
            E.isTemplate(ri.find("isTemplate").text),
            E.localId(ri.find("id").text),
            E.format("simple"),
            E.rating(ri.find("rating").text),
            E.popularity(ri.find("popularity").text),
            E.uuid(ri.find("uuid").text),
            E.siteId(source_id),
            E.siteName(sources[source_id]),
        ),
        E.categories(),
        E.privileges(),
        E.public(),
        E.private(),
        version="1.1",
    )
    return info.getroottree()<|MERGE_RESOLUTION|>--- conflicted
+++ resolved
@@ -256,7 +256,6 @@
         )
         r.raise_for_status()
 
-<<<<<<< HEAD
     def add_group(self, name: str, description: str = ""):
         log.debug(f"Adding group: {name}")
         r = self.session.put(
@@ -279,8 +278,6 @@
         r.raise_for_status()
         return r.json()
 
-=======
->>>>>>> 1e99cc9c
     def get_groups(self) -> dict:
         r = self.session.get(
             f"{self.api}/groups",
