--- conflicted
+++ resolved
@@ -71,6 +71,7 @@
             if r.state and r.state.stage == WorkflowStage.WORKING_COPY:
                 batch.add(
                     FailureTransformBatchRecord(
+                        url=self.gn.url,
                         uuid=r.uuid,
                         template=r.template,
                         state=r.state,
@@ -84,12 +85,8 @@
                 result = transform(original, CoupledResourceLookUp="'disabled'")
                 # TODO: check if result != original
                 batch.add(
-<<<<<<< HEAD
-                    SuccessBatchRecord(
+                    SuccessTransformBatchRecord(
                         url=self.gn.url,
-=======
-                    SuccessTransformBatchRecord(
->>>>>>> 2b3537b9
                         uuid=r.uuid,
                         template=r.template,
                         state=r.state,
@@ -100,12 +97,8 @@
                 )
             except Exception as e:
                 batch.add(
-<<<<<<< HEAD
-                    FailureBatchRecord(
+                    FailureTransformBatchRecord(
                         url=self.gn.url,
-=======
-                    FailureTransformBatchRecord(
->>>>>>> 2b3537b9
                         uuid=r.uuid,
                         template=r.template,
                         state=r.state,
